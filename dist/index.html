<<<<<<< HEAD
<!doctype html>
<html lang="en">

<head>
  <meta charset="UTF-8" />
  <link rel="icon" type="image/png" href="/assets/logodark-DZdwrKx0.png" />
  <meta name="viewport" content="width=device-width, initial-scale=1.0" />
  <title>BatterBooks</title>
  <script type="module" crossorigin src="/assets/index-GbUMdDw4.js"></script>
=======
<!doctype html>
<html lang="en">

<head>
  <meta charset="UTF-8" />
  <link rel="icon" type="image/png" href="/assets/logodark-DZdwrKx0.png" />
  <meta name="viewport" content="width=device-width, initial-scale=1.0" />
  <title>BatterBooks</title>
  <script type="module" crossorigin src="/assets/index-BhI7_MwL.js"></script>
>>>>>>> cb27a869
  <link rel="modulepreload" crossorigin href="/assets/vendor-CU5B_P7X.js">
  <link rel="modulepreload" crossorigin href="/assets/ui-C2cVjpjR.js">
  <link rel="stylesheet" crossorigin href="/assets/index-CUvgT1NC.css">
</head>

<body>
  <div id="root"></div>
</body>

</html><|MERGE_RESOLUTION|>--- conflicted
+++ resolved
@@ -1,31 +1,20 @@
-<<<<<<< HEAD
-<!doctype html>
-<html lang="en">
-
-<head>
-  <meta charset="UTF-8" />
-  <link rel="icon" type="image/png" href="/assets/logodark-DZdwrKx0.png" />
-  <meta name="viewport" content="width=device-width, initial-scale=1.0" />
-  <title>BatterBooks</title>
-  <script type="module" crossorigin src="/assets/index-GbUMdDw4.js"></script>
-=======
-<!doctype html>
-<html lang="en">
-
-<head>
-  <meta charset="UTF-8" />
-  <link rel="icon" type="image/png" href="/assets/logodark-DZdwrKx0.png" />
-  <meta name="viewport" content="width=device-width, initial-scale=1.0" />
-  <title>BatterBooks</title>
-  <script type="module" crossorigin src="/assets/index-BhI7_MwL.js"></script>
->>>>>>> cb27a869
+<!doctype html>
+<html lang="en">
+
+<head>
+  <meta charset="UTF-8" />
+  <link rel="icon" type="image/png" href="/assets/logodark-DZdwrKx0.png" />
+  <meta name="viewport" content="width=device-width, initial-scale=1.0" />
+  <title>BatterBooks</title>
+  <script type="module" crossorigin src="/assets/index-DeIWqVN6.js"></script>
   <link rel="modulepreload" crossorigin href="/assets/vendor-CU5B_P7X.js">
   <link rel="modulepreload" crossorigin href="/assets/ui-C2cVjpjR.js">
-  <link rel="stylesheet" crossorigin href="/assets/index-CUvgT1NC.css">
-</head>
-
-<body>
-  <div id="root"></div>
-</body>
-
+  <link rel="stylesheet" crossorigin href="/assets/index-DtMHhxO9.css">
+</head>
+
+<body>
+  <div id="root"></div>+
+</body>
+
 </html>