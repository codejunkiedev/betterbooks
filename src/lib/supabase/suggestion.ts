import { supabase } from "./client";
import { InvoiceSuggestionType, PaginatedResponse } from "@/interfaces/suggestion";
import { PostgrestError } from "@supabase/supabase-js";
<<<<<<< HEAD
import { CreateLineItemData } from '../../interfaces/line-item';
import { createLineItem } from './line-item';
=======
// import { CreateLineItemData } from '../../interfaces/line-item';
// import { createLineItem } from './line-item';
>>>>>>> 7f877d49

export const fetchInvoiceSuggestions = async (page: number = 1, pageSize: number = 10): Promise<{ data: PaginatedResponse | null; error: PostgrestError | null }> => {
  try {
    const { data: { user } } = await supabase.auth.getUser();
    
    // First, get the total count
    const { count, error: countError } = await supabase
      .from("invoices")
      .select("*", { count: "exact", head: true })
      .eq("status", "completed")
      .eq("user_id", user?.id);

    if (countError) throw countError;

    // Then, get the paginated data
    const { data, error } = await supabase
      .from("invoices")
      .select("*")
      .eq("status", "completed")
      .eq("user_id", user?.id)
      .order("created_at", { ascending: false })
      .range((page - 1) * pageSize, page * pageSize - 1);

    if (error) throw error;

    return { 
      data: { 
        items: data || [], 
        total: count || 0 
      }, 
      error: null 
    };
  } catch (error) {
    console.error("Error fetching invoice suggestions:", error);
    return { data: null, error: error as PostgrestError };
  }
};

export const updateInvoiceSuggestion = async (id: string, deepseekResponse: InvoiceSuggestionType['deepseek_response']) => {
  try {
    // Simply update the invoice status and data
    const { error } = await supabase
      .from("invoices")
      .update({
        status: "approved",
        data: deepseekResponse
      })
      .eq("id", id);

    if (error) throw error;
    return { error: null };
  } catch (error) {
    console.error("Error saving changes:", error);
    return { error };
  }
};<|MERGE_RESOLUTION|>--- conflicted
+++ resolved
@@ -1,13 +1,8 @@
 import { supabase } from "./client";
 import { InvoiceSuggestionType, PaginatedResponse } from "@/interfaces/suggestion";
 import { PostgrestError } from "@supabase/supabase-js";
-<<<<<<< HEAD
-import { CreateLineItemData } from '../../interfaces/line-item';
-import { createLineItem } from './line-item';
-=======
 // import { CreateLineItemData } from '../../interfaces/line-item';
 // import { createLineItem } from './line-item';
->>>>>>> 7f877d49
 
 export const fetchInvoiceSuggestions = async (page: number = 1, pageSize: number = 10): Promise<{ data: PaginatedResponse | null; error: PostgrestError | null }> => {
   try {
