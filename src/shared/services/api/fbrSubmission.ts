import { HttpClientApi } from "./http-client";
import { generateFBRInvoiceNumber } from "../supabase/invoice";
import { FBRInvoiceData, FBRInvoicePayload, InvoiceItemCalculated } from "@/shared/types/invoice";
import { getScenarioById } from "@/shared/constants";
<<<<<<< HEAD
import { calculateItemTotals, parseCompoundTaxRate } from "@/shared/utils/invoiceCalculations";
=======
import { FbrEnvironment } from "@/shared/types/fbr";
>>>>>>> 41aa3483

// FBR API endpoints
const FBR_ENDPOINTS = {
  sandbox: "https://gw.fbr.gov.pk/di_data/v1/di/postinvoicedata_sb",
  production: "https://gw.fbr.gov.pk/di_data/v1/di/postinvoicedata",
} as const;

// HTTP client instance
const httpClient = new HttpClientApi();

export interface FBRSubmissionRequest {
  userId: string;
  invoiceData: FBRInvoiceData;
  environment: FbrEnvironment;
  apiKey: string;
  maxRetries?: number;
  timeout?: number;
}

export interface FBRSubmissionResponse {
  success: boolean;
  data?: {
    fbrReference?: string;
    transactionId?: string;
    invoiceNumber?: string;
    response?: Record<string, unknown>;
    invoiceId?: string | undefined;
    generatedInvoiceRefNo?: string; // Add generated reference number
  };
  error?: string;
  attempt?: number;
}

/**
 * Convert InvoiceItemCalculated to FBR API format
 */
function convertItemToFBRFormat(
  item: InvoiceItemCalculated,
  saleType: string,
  scenarioId: string,
  rateDescription?: string
): FBRInvoicePayload["items"][number] {
  // Format number to appropriate decimal places
  // Quantities can have up to 3 decimal places (e.g., 0.125 kg)
  // Monetary values use 2 decimal places
  const formatNumberToString = (value: number, isQuantity: boolean = false): string => {
    return isQuantity ? value.toFixed(3) : value.toFixed(2);
  };

  const SalesTaxCheck = ["SN008", "SN027"].includes(scenarioId);
  const ExtraTaxCheck = ["SN028", "SN016", "SN005"].includes(scenarioId);

  let valueSalesExcludingST = item.value_sales_excluding_st || 0;
  let salesTaxApplicable = item.sales_tax || 0;
  let totalValues = item.total_amount || 0;

  // Special handling for SN022 (Potassium Chlorate) with compound tax
  if (scenarioId === "SN022") {
    // Potassium Chlorate has a fixed compound rate: "18% along with rupees 60 per kilogram"
    const percentageRate = 18; // 18%
    const fixedRatePerKg = 60; // Rs. 60 per kilogram

    // Recalculate with compound tax
    const calculations = calculateItemTotals(
      item.quantity,
      item.unit_price,
      percentageRate,
      "compound",
      fixedRatePerKg
    );

    valueSalesExcludingST = calculations.valueSalesExcludingST;
    salesTaxApplicable = calculations.salesTaxApplicable;
    totalValues = calculations.totalValues;
  } else if (scenarioId === "SN022" && rateDescription) {
    // Fallback: try to parse from rate description if provided
    const compoundRate = parseCompoundTaxRate(rateDescription);

    if (compoundRate.isCompound) {
      // Recalculate with compound tax
      const calculations = calculateItemTotals(
        item.quantity,
        item.unit_price,
        compoundRate.percentage,
        "compound",
        compoundRate.fixedAmount
      );

      valueSalesExcludingST = calculations.valueSalesExcludingST;
      salesTaxApplicable = calculations.salesTaxApplicable;
      totalValues = calculations.totalValues;
    } else {
      // Use existing calculation
      valueSalesExcludingST = item.total_amount - item.sales_tax || 0.0;
    }
  } else {
    // Use existing calculation for non-compound scenarios
    valueSalesExcludingST = item.total_amount - item.sales_tax || 0.0;
  }

  return {
    hsCode: item.hs_code,
    productDescription: item.item_name,
    rate: item.tax_rate.toString(),
    uoM: item.uom_code,
    quantity: parseFloat(formatNumberToString(item.quantity, true)), // Quantity supports 3 decimal places
    totalValues: parseFloat(formatNumberToString(totalValues)),
    valueSalesExcludingST: valueSalesExcludingST,
    fixedNotifiedValueOrRetailPrice: SalesTaxCheck ? valueSalesExcludingST : item.fixed_notified_value || 0.0,
    salesTaxApplicable: parseFloat(formatNumberToString(salesTaxApplicable)),
    salesTaxWithheldAtSource: 0.0, // Default value - should be calculated based on business rules
    extraTax: ExtraTaxCheck ? "" : 0.0,
    furtherTax: 0.0, // Default value - should be calculated based on business rules
    sroScheduleNo: item.sroScheduleNo || (item.is_third_schedule ? "3" : ""), // Use form value or third schedule indicator
    fedPayable: 0.0, // Default value - should be calculated based on business rules
    discount: 0.0, // Default value - should be calculated based on business rules
    saleType: saleType, // Dynamic sale type from scenario
    sroItemSerialNo: item.sroItemSerialNo || "",
  };
}

/**
 * Generate a unique invoice reference number if not provided
 * FBR Standard Format: NTN-YYYY-MM-XXXXX
 * Example: 1234567-2025-01-00001
 */
export async function generateInvoiceRefNo(userId: string): Promise<string> {
  try {
    // Use current date for FBR reference number (not invoice date)
    const currentDate = new Date();
    const year = currentDate.getFullYear();
    const month = currentDate.getMonth() + 1;
    return await generateFBRInvoiceNumber(userId, year, month);
  } catch (error) {
    console.warn("Failed to generate FBR-compliant invoice number, using fallback:", error);
    // Fallback to simple format if FBR generation fails
    const timestamp = Date.now();
    const random = Math.floor(Math.random() * 1000)
      .toString()
      .padStart(3, "0");
    return `INV-${timestamp}-${random}`;
  }
}

/**
 * Format invoice data according to FBR API requirements
 */
async function formatInvoiceDataForFBR(invoiceData: FBRInvoiceData, userId: string): Promise<Record<string, unknown>> {
  // Generate invoice reference number if not provided
  const invoiceRefNo = invoiceData.invoiceRefNo || (await generateInvoiceRefNo(userId));

  // Get scenario details to get the sale type
  let saleType = "Goods at standard rate (default)"; // Default fallback
  try {
    const scenario = getScenarioById(invoiceData.scenarioId);
    if (scenario && scenario.saleType) {
      saleType = scenario.saleType;
    }
  } catch (error) {
    console.warn("Failed to fetch scenario details, using default sale type:", error);
  }

  return {
    invoiceType: invoiceData.invoiceType || "Sale Invoice",
    invoiceDate: invoiceData.invoiceDate,
    sellerNTNCNIC: invoiceData.sellerNTNCNIC,
    sellerBusinessName: invoiceData.sellerBusinessName,
    sellerProvince: invoiceData.sellerProvince,
    sellerAddress: invoiceData.sellerAddress,
    buyerNTNCNIC: invoiceData.buyerNTNCNIC,
    buyerBusinessName: invoiceData.buyerBusinessName,
    buyerProvince: invoiceData.buyerProvince,
    buyerAddress: invoiceData.buyerAddress,
    buyerRegistrationType: invoiceData.buyerRegistrationType || "Registered",
    invoiceRefNo: invoiceRefNo,
    scenarioId: invoiceData.scenarioId,
    items: invoiceData.items.map((item) => convertItemToFBRFormat(item, saleType, invoiceData.scenarioId, (item as any).rate_description)),
  };
}

/**
 * Validate invoice data before submission
 */
function validateInvoiceData(invoiceData: FBRInvoiceData): { isValid: boolean; errors: string[] } {
  const errors: string[] = [];

  // Required fields validation
  if (!invoiceData.invoiceType) errors.push("Invoice type is required");
  if (!invoiceData.invoiceDate) errors.push("Invoice date is required");
  if (!invoiceData.sellerNTNCNIC) errors.push("Seller NTN/CNIC is required");
  if (!invoiceData.sellerBusinessName) errors.push("Seller business name is required");
  if (!invoiceData.sellerProvince) errors.push("Seller province is required");
  if (!invoiceData.sellerAddress) errors.push("Seller address is required");
  if (!invoiceData.buyerNTNCNIC) errors.push("Buyer NTN/CNIC is required");
  if (!invoiceData.buyerBusinessName) errors.push("Buyer business name is required");
  if (!invoiceData.buyerProvince) errors.push("Buyer province is required");
  if (!invoiceData.buyerAddress) errors.push("Buyer address is required");
  if (!invoiceData.buyerRegistrationType) errors.push("Buyer registration type is required");
  if (!invoiceData.scenarioId) errors.push("Scenario ID is required");
  // Note: invoiceRefNo is optional and will be auto-generated if not provided

  // Items validation
  if (!invoiceData.items || invoiceData.items.length === 0) {
    errors.push("At least one item is required");
  } else {
    invoiceData.items.forEach((item, index) => {
      if (!item.hs_code) errors.push(`Item ${index + 1}: HS Code is required`);
      if (!item.item_name) errors.push(`Item ${index + 1}: Product description is required`);
      if (item.tax_rate <= 0) errors.push(`Item ${index + 1}: Tax rate must be greater than 0`);
      if (!item.uom_code) errors.push(`Item ${index + 1}: Unit of Measure is required`);
      if (item.quantity <= 0) errors.push(`Item ${index + 1}: Quantity must be greater than 0`);
      if (item.total_amount <= 0) errors.push(`Item ${index + 1}: Total amount must be greater than 0`);
    });
  }

  return {
    isValid: errors.length === 0,
    errors,
  };
}

/**
 * Get user-friendly error message from FBR response
 */
function getFBRErrorMessage(status: number, responseData?: Record<string, unknown>): string {
  switch (status) {
    case 400:
      return (responseData?.message as string) || "Invalid request data - Please check your invoice details";
    case 401:
      return "Invalid API key - Please check your FBR credentials";
    case 403:
      return "API key not authorized - Contact FBR for access";
    case 404:
      return "FBR service endpoint not found";
    case 429:
      return "Rate limit exceeded - Please try again later";
    case 500:
      return "FBR server error - Please try again later";
    case 502:
    case 503:
    case 504:
      return "FBR service temporarily unavailable";
    default:
      return (responseData?.message as string) || `Unexpected error (${status})`;
  }
}

/**
 * Process FBR API response to determine success/failure
 */
function processFBRResponse(responseData: Record<string, unknown>): {
  isSuccess: boolean;
  invoiceNumber?: string;
  errorMessage?: string;
  errorCode?: string;
} {
  // Check for validation response structure (new format)
  if (responseData.validationResponse) {
    const validationResponse = responseData.validationResponse as Record<string, unknown>;

    if (validationResponse.statusCode === "00" && validationResponse.status === "Valid") {
      return {
        isSuccess: true,
        invoiceNumber: responseData.invoiceNumber as string,
      };
    } else {
      const errorCode = (validationResponse.errorCode as string) || "UNKNOWN";
      const errorMessage = (validationResponse.error as string) || "FBR validation failed";
      return {
        isSuccess: false,
        errorMessage: `FBR Validation Error (${errorCode}): ${errorMessage}`,
        errorCode,
      };
    }
  }

  // Check for legacy success indicators
  if (responseData.invoiceNumber || responseData.transactionId || responseData.referenceNumber) {
    return {
      isSuccess: true,
      invoiceNumber:
        (responseData.invoiceNumber as string) ||
        (responseData.transactionId as string) ||
        (responseData.referenceNumber as string),
    };
  }

  // Check for error indicators
  if (responseData.error || responseData.errorCode) {
    const errorCode = (responseData.errorCode as string) || "UNKNOWN";
    const errorMessage = (responseData.error as string) || "Unknown FBR error";
    return {
      isSuccess: false,
      errorMessage: `FBR API Error (${errorCode}): ${errorMessage}`,
      errorCode,
    };
  }

  // If we can't determine success/failure, assume success but log warning
  console.warn("Unable to determine FBR response status, assuming success:", responseData);
  return {
    isSuccess: true,
    invoiceNumber: "FBR-" + Date.now(),
  };
}

/**
 * Submit invoice to FBR with retry logic and timeout handling
 */
export async function submitInvoiceToFBR(params: FBRSubmissionRequest): Promise<FBRSubmissionResponse> {
  const { userId, invoiceData, environment, apiKey, maxRetries = 3, timeout = 90000 } = params;

  // Validate invoice data
  const validation = validateInvoiceData(invoiceData);
  if (!validation.isValid) {
    console.error("Invoice validation failed:", validation.errors);
    return {
      success: false,
      error: `Validation failed: ${validation.errors.join(", ")}`,
      attempt: 0,
    };
  }

  // Additional check for critical missing data
  if (!invoiceData.items || invoiceData.items.length === 0) {
    return {
      success: false,
      error: "No invoice items found. Please add at least one item to the invoice.",
      attempt: 0,
    };
  }

  // Check if total amount is zero
  const totalAmount = invoiceData.items.reduce((sum, item) => sum + item.total_amount, 0);
  if (totalAmount <= 0) {
    return {
      success: false,
      error: "Invoice total amount is zero or negative. Please check item quantities and prices.",
      attempt: 0,
    };
  }

  // Format invoice data for FBR
  const fbrInvoiceData = await formatInvoiceDataForFBR(invoiceData, userId);
  const endpoint = FBR_ENDPOINTS[environment];

  console.log("FBR Submission Request:", {
    endpoint,
    environment,
    invoiceData: invoiceData,
    fbrInvoiceData: fbrInvoiceData,
  });

  // Retry logic with exponential backoff
  for (let attempt = 1; attempt <= maxRetries; attempt++) {
    try {
      console.log(`FBR Submission Attempt ${attempt}/${maxRetries}`);

      // Create timeout promise
      const timeoutPromise = new Promise<never>((_, reject) => {
        setTimeout(() => reject(new Error("Request timeout")), timeout);
      });

      // Create submission promise
      const submissionPromise = httpClient.request({
        method: "POST",
        url: endpoint,
        headers: {
          Authorization: `Bearer ${apiKey}`,
          "Content-Type": "application/json",
        },
        data: fbrInvoiceData,
      });

      // Race between submission and timeout
      const response = await Promise.race([submissionPromise, timeoutPromise]);

      // Process FBR response
      const responseData = response.data as Record<string, unknown>;
      const result = processFBRResponse(responseData);

      if (result.isSuccess) {
        // Convert FBR data to InvoiceFormData for database save
        // const invoiceFormData: InvoiceFormData = {
        //   ...invoiceData,
        //   totalAmount: invoiceData.items.reduce((sum, item) => sum + item.total_amount, 0),
        //   notes: "",
        // };
        // Save invoice to database
        // const saveResult = await saveInvoice(userId, invoiceFormData, responseData);
        // if (!saveResult.success) {
        //   console.error("Failed to save invoice:", saveResult.error);
        //   return {
        //     success: false,
        //     error: "Invoice submitted to FBR but failed to save locally",
        //     attempt,
        //     data: {
        //       response: responseData,
        //       generatedInvoiceRefNo: fbrInvoiceData.invoiceRefNo as string, // Return the generated reference number
        //     },
        //   };
        // }
        // const data: FBRSubmissionResponse["data"] = {
        //   response: responseData,
        //   invoiceId: saveResult.invoiceId,
        //   generatedInvoiceRefNo: fbrInvoiceData.invoiceRefNo as string, // Return the generated reference number
        // };
        // if (result.invoiceNumber) {
        //   data.fbrReference = result.invoiceNumber;
        //   data.transactionId = result.invoiceNumber;
        //   data.invoiceNumber = result.invoiceNumber;
        // }
        return {
          success: true,
          attempt,
        };
      } else {
        // FBR validation/processing failed
        return {
          success: false,
          error: result.errorMessage || "FBR processing failed",
          attempt,
          data: {
            response: responseData,
            generatedInvoiceRefNo: fbrInvoiceData.invoiceRefNo as string, // Return the generated reference number even on error
          },
        };
      }
    } catch (error: unknown) {
      console.error(`FBR Submission Attempt ${attempt} failed:`, error);

      let errorMessage = "Failed to submit invoice to FBR";

      // Handle different types of errors
      if (error instanceof Error && error.message === "Request timeout") {
        errorMessage = "Request timeout - FBR server took too long to respond";
      } else if (error && typeof error === "object" && "response" in error) {
        const errorObj = error as { response: { status: number; data: unknown } };
        const status = errorObj.response.status;
        errorMessage = getFBRErrorMessage(status, errorObj.response.data as Record<string, unknown>);
      } else if (error && typeof error === "object" && "request" in error) {
        errorMessage = "No response received from FBR - Please check your internet connection";
      } else if (error instanceof Error && error.message) {
        errorMessage = error.message;
      }

      // If this is the last attempt, return error
      if (attempt === maxRetries) {
        return {
          success: false,
          error: errorMessage,
          attempt,
        };
      }

      // Wait before retrying with exponential backoff
      const delay = Math.min(1000 * Math.pow(2, attempt - 1), 10000); // Max 10 seconds
      console.log(`Waiting ${delay}ms before retry...`);
      await new Promise((resolve) => setTimeout(resolve, delay));
    }
  }

  return {
    success: false,
    error: "Maximum retry attempts exceeded",
    attempt: maxRetries,
  };
}

/**
 * Log submission attempt to database
 */
export async function logSubmissionAttempt(
  userId: string,
  invoiceId: string,
  attempt: number,
  status: "success" | "failed",
  response: Record<string, unknown>,
  error?: string
): Promise<void> {
  try {
    // This would typically go to a submission_logs table
    // For now, we'll just log to console
    console.log("Submission Log:", {
      userId,
      invoiceId,
      attempt,
      status,
      response,
      error,
      timestamp: new Date().toISOString(),
    });
  } catch (error) {
    console.error("Failed to log submission attempt:", error);
  }
}

/**
 * Get submission statistics for dashboard
 */
export async function getSubmissionStats(): Promise<{
  totalSubmissions: number;
  successfulSubmissions: number;
  failedSubmissions: number;
  successRate: number;
}> {
  try {
    // This would typically query the database
    // For now, return mock data
    return {
      totalSubmissions: 0,
      successfulSubmissions: 0,
      failedSubmissions: 0,
      successRate: 0,
    };
  } catch (error) {
    console.error("Failed to get submission stats:", error);
    return {
      totalSubmissions: 0,
      successfulSubmissions: 0,
      failedSubmissions: 0,
      successRate: 0,
    };
  }
}<|MERGE_RESOLUTION|>--- conflicted
+++ resolved
@@ -2,11 +2,8 @@
 import { generateFBRInvoiceNumber } from "../supabase/invoice";
 import { FBRInvoiceData, FBRInvoicePayload, InvoiceItemCalculated } from "@/shared/types/invoice";
 import { getScenarioById } from "@/shared/constants";
-<<<<<<< HEAD
 import { calculateItemTotals, parseCompoundTaxRate } from "@/shared/utils/invoiceCalculations";
-=======
 import { FbrEnvironment } from "@/shared/types/fbr";
->>>>>>> 41aa3483
 
 // FBR API endpoints
 const FBR_ENDPOINTS = {
@@ -183,7 +180,9 @@
     buyerRegistrationType: invoiceData.buyerRegistrationType || "Registered",
     invoiceRefNo: invoiceRefNo,
     scenarioId: invoiceData.scenarioId,
-    items: invoiceData.items.map((item) => convertItemToFBRFormat(item, saleType, invoiceData.scenarioId, (item as any).rate_description)),
+    items: invoiceData.items.map((item) =>
+      convertItemToFBRFormat(item, saleType, invoiceData.scenarioId, (item as any).rate_description)
+    ),
   };
 }
 
