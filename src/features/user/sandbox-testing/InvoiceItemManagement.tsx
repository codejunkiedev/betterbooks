--- conflicted
+++ resolved
@@ -564,12 +564,8 @@
       quantity: SYSTEM_DEFAULTS.DEFAULT_QUANTITY,
       unit_price: SYSTEM_DEFAULTS.MIN_UNIT_PRICE,
       uom_code: "",
-<<<<<<< HEAD
-      tax_rate: selectedTaxRate?.value || SYSTEM_DEFAULTS.MIN_TAX_RATE,
-=======
       tax_rate: SYSTEM_DEFAULTS.MIN_TAX_RATE,
       tax_unit: "percentage",
->>>>>>> 46b50958
       invoice_note: "",
       is_third_schedule: false,
       sroScheduleNo: "",
@@ -641,21 +637,14 @@
   };
 
   const openAddModal = () => {
-    // Use the selected tax rate if available, otherwise use system default
-    const defaultTaxRate = selectedTaxRate?.value || SYSTEM_DEFAULTS.MIN_TAX_RATE;
-
     setFormData({
       hs_code: "",
       item_name: "",
       quantity: SYSTEM_DEFAULTS.DEFAULT_QUANTITY,
       unit_price: SYSTEM_DEFAULTS.MIN_UNIT_PRICE,
       uom_code: "",
-<<<<<<< HEAD
-      tax_rate: defaultTaxRate,
-=======
       tax_rate: SYSTEM_DEFAULTS.MIN_TAX_RATE,
       tax_unit: "percentage",
->>>>>>> 46b50958
       invoice_note: "",
       is_third_schedule: false,
       sroScheduleNo: "",
