--- conflicted
+++ resolved
@@ -1,14 +1,3 @@
-<<<<<<< HEAD
-import { useState, useEffect } from "react";
-// import { fetchDashboardStats, DashboardStats } from "@/lib/supabase/suggestion";
-import StatsGrid from "@/components/dashboard/StatsGrid";
-import RecentInvoicesTable from "@/components/dashboard/RecentInvoicesTable";
-import { DashboardStats } from "@/interfaces/dashboard";
-import { fetchDashboardStats } from "@/lib/supabase/dashboard";
-
-const Dashboard = () => {
-  const [stats, setStats] = useState<DashboardStats | null>(null);
-=======
 import { Button } from "@/components/ui/button";
 import { Sparkles, FileText, ChevronLeft, ChevronRight } from "lucide-react";
 import { useEffect, useState } from "react";
@@ -17,25 +6,67 @@
 import { fetchInvoiceSuggestions } from "@/lib/supabase/suggestion";
 import { Loader2 } from "lucide-react";
 import { AccountingSummary } from "@/components/accounting/AccountingSummary";
+import { AccountingEntriesTable } from "@/components/accounting/AccountingEntriesTable";
+import StatsGrid from "@/components/dashboard/StatsGrid";
+import RecentInvoicesTable from "@/components/dashboard/RecentInvoicesTable";
+import { DashboardStats } from "@/interfaces/dashboard";
+import { fetchDashboardStats } from "@/lib/supabase/dashboard";
 
-const mockStats = [
-  {
-    icon: <FileText className="h-6 w-6 text-black" />,
-    label: "Documents Uploaded",
-    value: 128,
-  },
-  {
-    icon: <Sparkles className="h-6 w-6 text-black" />,
-    label: "AI Suggestions",
-    value: 42,
-  },
+const DashboardSkeleton = () => {
+  return (
+    <div className="space-y-8">
+      {/* Accounting Summary Skeleton */}
+      <div className="bg-white p-6 rounded-lg border border-gray-200">
+        <div className="h-6 w-48 bg-gray-100 rounded animate-pulse mb-4" />
+        <div className="grid grid-cols-1 md:grid-cols-3 gap-4">
+          {[1, 2, 3].map((i) => (
+            <div key={i} className="p-4 border border-gray-200 rounded-lg">
+              <div className="h-4 w-24 bg-gray-100 rounded animate-pulse mb-2" />
+              <div className="h-8 w-32 bg-gray-100 rounded animate-pulse" />
+            </div>
+          ))}
+        </div>
+      </div>
 
-];
+      {/* Stats Grid Skeleton */}
+      <div className="grid grid-cols-1 sm:grid-cols-2 lg:grid-cols-3 gap-4 md:gap-6">
+        {[1, 2, 3].map((i) => (
+          <div key={i} className="bg-white p-5 rounded-lg border border-gray-200">
+            <div className="flex items-start gap-4">
+              <div className="p-2.5 bg-gray-100 rounded-lg w-10 h-10 animate-pulse" />
+              <div className="flex-1">
+                <div className="h-4 w-32 bg-gray-100 rounded animate-pulse mb-2" />
+                <div className="h-6 w-20 bg-gray-100 rounded animate-pulse" />
+              </div>
+            </div>
+          </div>
+        ))}
+      </div>
 
+      {/* Accounting Entries Table Skeleton */}
+      <div className="bg-white border border-gray-200 rounded-lg overflow-hidden">
+        <div className="p-4 border-b border-gray-200">
+          <div className="h-6 w-48 bg-gray-100 rounded animate-pulse" />
+        </div>
+        <div className="p-4">
+          <div className="space-y-3">
+            {[1, 2, 3, 4, 5].map((i) => (
+              <div key={i} className="flex items-center gap-4">
+                <div className="h-4 w-32 bg-gray-100 rounded animate-pulse" />
+                <div className="h-4 w-24 bg-gray-100 rounded animate-pulse" />
+                <div className="h-4 w-24 bg-gray-100 rounded animate-pulse" />
+                <div className="h-4 w-20 bg-gray-100 rounded animate-pulse" />
+              </div>
+            ))}
+          </div>
+        </div>
+      </div>
+    </div>
+  );
+};
 
-function InvoiceSuggestionsTablePreview() {
-  const [suggestions, setSuggestions] = useState<any[]>([]);
->>>>>>> 3da343f3
+const Dashboard = () => {
+  const [stats, setStats] = useState<DashboardStats | null>(null);
   const [isLoading, setIsLoading] = useState(true);
 
   useEffect(() => {
@@ -57,41 +88,23 @@
     loadStats();
   }, []);
 
-
   return (
-<<<<<<< HEAD
     <div className="container mx-auto px-4 py-8">
       <div className="max-w-6xl mx-auto">
         <h1 className="text-3xl font-bold mb-8">Dashboard</h1>
-        <StatsGrid stats={stats} isLoading={isLoading} />
-        <RecentInvoicesTable />
-=======
-    <div className="flex flex-col gap-8">
-      {/* Quick Actions */}
-      <div className="flex flex-col md:flex-row md:items-center md:justify-between gap-4">
-        <h1 className="text-3xl font-bold text-black">Dashboard</h1>
-      </div>
-
-      {/* Accounting Summary */}
-      <AccountingSummary />
-
-      {/* Stats Cards */}
-      <div className="grid grid-cols-1 sm:grid-cols-2 md:grid-cols-3 gap-6">
-        {mockStats.map((stat) => (
-          <div
-            key={stat.label}
-            className="flex items-center gap-4 rounded-xl border border-gray-200 bg-white p-6 shadow-sm hover:shadow-md transition-shadow"
-          >
-            <div className="flex items-center justify-center rounded-full bg-gray-100 h-12 w-12">
-              {stat.icon}
+        {isLoading ? (
+          <DashboardSkeleton />
+        ) : (
+          <>
+            <AccountingSummary />
+            <div className="mt-8">
+              <StatsGrid stats={stats} isLoading={false} />
             </div>
-            <div>
-              <div className="text-2xl font-bold text-black">{stat.value}</div>
-              <div className="text-gray-500 text-sm">{stat.label}</div>
+            <div className="mt-8">
+              <AccountingEntriesTable />
             </div>
-          </div>
-        ))}
->>>>>>> 3da343f3
+          </>
+        )}
       </div>
     </div>
   );
